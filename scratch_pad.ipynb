{
 "cells": [
  {
   "cell_type": "code",
   "execution_count": 5,
   "id": "89946ffc-21d1-4056-9f45-a41289f45f0c",
   "metadata": {},
   "outputs": [
    {
<<<<<<< HEAD
      "cell_type": "code",
      "execution_count": 1,
      "id": "89946ffc-21d1-4056-9f45-a41289f45f0c",
      "metadata": {},
      "outputs": [],
      "source": [
        "# Sets the working director to be the src\n",
        "import os\n",
        "from dotenv import load_dotenv\n",
        "\n",
        "load_dotenv(dotenv_path=os.path.join(os.getcwd(), \".env\"))  # or specify exact path if needed\n",
        "\n",
        "dir_path = os.path.realpath(\"./src\")\n",
        "os.chdir(dir_path)"
      ]
    },
    {
      "cell_type": "code",
      "execution_count": 3,
      "id": "b7cbce09-05d2-4089-b6cd-9a5b12ceb492",
      "metadata": {},
      "outputs": [],
      "source": [
        "# Firebase Utilities\n",
        "import os\n",
        "\n",
        "from file_system.utils import in_working\n",
        "\n",
        "# Download all of the files and folders from the Firebase Directory to the DOWNLOAD_FOLDER\n",
        "# results = download()\n",
        "# for result in results:\n",
        "#     print(f\"Downloading {result[0]} to {result[1]}\")\n",
        "\n",
        "\n",
        "# If upload's second param is left off it will try to place in the same relative path\n",
        "# results = upload(in_working(\"empty.txt\"))\n",
        "# print(f\"Uploading {results[0]} to {results[1]}\")\n",
        "\n",
        "# results = upload(in_working(\"sub_dir/empty.txt\"))\n",
        "# print(f\"Uploading {results[0]} to {results[1]}\")\n",
        "\n",
        "# Upload a whole folder and all subfolders\n",
        "# results = upload(in_working(), recursive=True)\n",
        "# for result in results:\n",
        "#     print(f\"Uploading {result[0]} to {result[1]}\")\n",
        "\n",
        "# Copy a file in firebase from one location to another\n",
        "# results = copy(FIREBASE_PERSONAL_ROOT_FOLDER, os.path.join(FIREBASE_PERSONAL_ROOT_FOLDER, \"bak/\"))\n",
        "# for result in results:\n",
        "#     print(f\"Copying {result[0]} to {result[1]}\")\n",
        "\n",
        "# Delete an item in firebase\n",
        "# results = delete(os.path.join(FIREBASE_PERSONAL_ROOT_FOLDER, \"sub_dir/sub_sub_dir\"))\n",
        "# for result in results:\n",
        "#     print(f\"Deleting {result}\")\n",
        "\n",
        "# Upload a file and then get its URL\n",
        "# results = upload(in_working(local_file))\n",
        "# print(f\"Uploading {results[0]} to {results[1]}\")\n",
        "# url = get_url(local_file)\n",
        "# print(f\"Link: {local_file} - {url}\\n\")"
      ]
    },
    {
      "cell_type": "code",
      "execution_count": 2,
      "id": "4f2d4539-4fd3-4314-b8b9-ee3a4a7aa763",
      "metadata": {},
      "outputs": [
        {
          "name": "stdout",
          "output_type": "stream",
          "text": [
            "Converted file: /Users/cbettis/git/lazarus/impl_utils/working/pdf_conversions/open_office_doc.pdf\n",
            "Converted file: /Users/cbettis/git/lazarus/impl_utils/working/pdf_conversions/old_word_doc.pdf\n",
            "Converted file: /Users/cbettis/git/lazarus/impl_utils/working/pdf_conversions/old_excel.pdf\n",
            "Converted file: /Users/cbettis/git/lazarus/impl_utils/working/pdf_conversions/word_doc.pdf\n",
            "Converted file: /Users/cbettis/git/lazarus/impl_utils/working/pdf_conversions/excel.pdf\n"
          ]
        }
      ],
      "source": [
        "# PDF Conversion Utilities\n",
        "from file_system.utils import in_working\n",
        "# from transformations.pdf.utils import convert_to_pdf\n",
        "\n",
        "\n",
        "# Code to convert a folder to pdfs for all extensions that we support\n",
        "# folder = in_working('pdf_conversions')\n",
        "# results = convert_to_pdf(folder, recursive=True)\n",
        "# for result in results:\n",
        "#     print(f\"Converted file: {result}\")"
      ]
    },
    {
      "cell_type": "code",
      "execution_count": 4,
      "id": "e7b110fc-44f5-49ba-9091-00e5e830591c",
      "metadata": {},
      "outputs": [],
      "source": [
        "from file_system.utils import in_working\n",
        "# from transformations.pdf.utils import trim_pdf\n",
        "\n",
        "# Trim a PDF (aka slice it by pages)\n",
        "file = in_working(\"lazarus/employee_handbook.pdf\")\n",
        "\n",
        "# Output is optional. If left off it leaves it in the same folder and appends a _{start}-{end} to the file name.\n",
        "# result = trim_pdf(file, 3, 4)\n",
        "# print(f\"Trimmed: {result}\")"
      ]
    },
    {
      "cell_type": "code",
      "execution_count": 6,
      "id": "5f41efa9-7ef8-4d88-a5c7-7cc51a419c3b",
      "metadata": {},
      "outputs": [
        {
          "name": "stdout",
          "output_type": "stream",
          "text": [
            "Merged pdf: /Users/cbettis/git/lazarus/impl_utils/working/lazarus/employee_handbook_1-1_merged_file.pdf\n"
          ]
        }
      ],
      "source": [
        "from file_system.utils import in_working\n",
        "# from transformations.pdf.utils import get_number_of_pages, merge_pdfs, trim_pdf\n",
        "\n",
        "# Merge a PDF\n",
        "file = in_working(\"lazarus/employee_handbook.pdf\")\n",
        "\n",
        "# We're going to make a new PDF of the first and last page\n",
        "# page_count = get_number_of_pages(file)\n",
        "\n",
        "# alpha = trim_pdf(file, 1, 1)\n",
        "# omega = trim_pdf(file, page_count, page_count)\n",
        "# result = merge_pdfs([alpha, omega])\n",
        "# print(f\"Merged pdf: {result}\")"
      ]
    },
    {
      "cell_type": "code",
      "execution_count": 7,
      "id": "f921fe6f-aa29-46c0-ad28-ee04fde6606a",
      "metadata": {},
      "outputs": [],
      "source": [
        "from file_system.utils import in_working\n",
        "# from transformations.pdf.utils import tidy_pdf\n",
        "\n",
        "file = in_working(\"lazarus/employee_handbook.pdf\")\n",
        "# result = tidy_pdf(file, append_to_filename(file, \"_deskewed_and_cropped\"))\n",
        "# print(f\"{file} tidied to: {result}\")"
      ]
    },
    {
      "cell_type": "code",
      "execution_count": 4,
      "id": "eda569d2-91b0-4497-b759-b1b4cd4fc3f7",
      "metadata": {},
      "outputs": [
        {
          "name": "stdout",
          "output_type": "stream",
          "text": [
            "Processing: /Users/cbettis/git/lazarus/impl_utils/working/lazarus/employee_handbook.pdf\n",
            "Looking for: imp-dev/cris/webhook/employee_handbook_Rikai2.json\n",
            "Waiting0s\n",
            "Saved file to: /Users/cbettis/git/lazarus/impl_utils/working/lazarus/employee_handbook_Rikai2.json\n"
          ]
        }
      ],
      "source": [
        "# Rikai2 Utils\n",
        "\n",
        "from file_system.utils import in_working\n",
        "# from models.utils import query_rikai2\n",
        "\n",
        "# files = [\n",
        "#     in_working(\"lazarus/employee_handbook.pdf\")\n",
        "# ]\n",
        "\n",
        "# prompt = \"\"\"Extract the following information from the document. Return your answers as a json using the specified keys.\n",
        "#\n",
        "# 1. What is the policy for time off? Use the key 'time_off'\n",
        "# 2. Is there a stipend for home offices? Use the key 'home_office_stipend'\n",
        "# \"\"\"\n",
        "\n",
        "# query_rikai2(files, prompt)"
      ]
    },
    {
      "cell_type": "code",
      "execution_count": 2,
      "id": "0ac31b2d-b05e-4faa-8ea9-46fa73ea5eaf",
      "metadata": {},
      "outputs": [
        {
          "name": "stdout",
          "output_type": "stream",
          "text": [
            "/Users/cbettis/git/lazarus/impl_utils/working/lazarus/employee_handbook_bounding_boxes.pdf\n"
          ]
        }
      ],
      "source": [
        "from file_system.utils import in_working\n",
        "# from transformations.pdf.utils import draw_bounding_box\n",
        "\n",
        "file = in_working(\"lazarus/employee_handbook.pdf\")\n",
        "\n",
        "# bounding_box = {\n",
        "#    \"top_left_x\": 10,\n",
        "#     \"top_left_y\": 10,\n",
        "#     \"bottom_right_x\": 110,\n",
        "#     \"bottom_right_y\": 110,\n",
        "# }\n",
        "\n",
        "# pdf_with_box_path = draw_bounding_box(file, page_number=1, bounding_box=bounding_box))\n",
        "# print(pdf_with_box_path)"
      ]
    },
=======
     "ename": "FileNotFoundError",
     "evalue": "[Errno 2] No such file or directory: '/Users/cbettis/git/lazarus/impl_utils/src/src'",
     "output_type": "error",
     "traceback": [
      "\u001b[31m---------------------------------------------------------------------------\u001b[39m",
      "\u001b[31mFileNotFoundError\u001b[39m                         Traceback (most recent call last)",
      "\u001b[36mCell\u001b[39m\u001b[36m \u001b[39m\u001b[32mIn[5]\u001b[39m\u001b[32m, line 5\u001b[39m\n\u001b[32m      2\u001b[39m \u001b[38;5;28;01mimport\u001b[39;00m\u001b[38;5;250m \u001b[39m\u001b[34;01mos\u001b[39;00m\n\u001b[32m      4\u001b[39m dir_path = os.path.realpath(\u001b[33m\"\u001b[39m\u001b[33m./src\u001b[39m\u001b[33m\"\u001b[39m)\n\u001b[32m----> \u001b[39m\u001b[32m5\u001b[39m \u001b[43mos\u001b[49m\u001b[43m.\u001b[49m\u001b[43mchdir\u001b[49m\u001b[43m(\u001b[49m\u001b[43mdir_path\u001b[49m\u001b[43m)\u001b[49m\n",
      "\u001b[31mFileNotFoundError\u001b[39m: [Errno 2] No such file or directory: '/Users/cbettis/git/lazarus/impl_utils/src/src'"
     ]
    }
   ],
   "source": [
    "# Sets the working director to be the src\n",
    "import os\n",
    "\n",
    "dir_path = os.path.realpath(\"./src\")\n",
    "os.chdir(dir_path)"
   ]
  },
  {
   "cell_type": "code",
   "execution_count": 2,
   "id": "b7cbce09-05d2-4089-b6cd-9a5b12ceb492",
   "metadata": {},
   "outputs": [],
   "source": [
    "# Firebase Utilities\n",
    "import os\n",
    "\n",
    "from file_system.utils import in_working\n",
    "\n",
    "# Download all of the files and folders from the Firebase Directory to the DOWNLOAD_FOLDER\n",
    "# results = download()\n",
    "# for result in results:\n",
    "#     print(f\"Downloading {result[0]} to {result[1]}\")\n",
    "\n",
    "\n",
    "# If upload's second param is left off it will try to place in the same relative path\n",
    "# results = upload(in_working(\"empty.txt\"))\n",
    "# print(f\"Uploading {results[0]} to {results[1]}\")\n",
    "\n",
    "# results = upload(in_working(\"sub_dir/empty.txt\"))\n",
    "# print(f\"Uploading {results[0]} to {results[1]}\")\n",
    "\n",
    "# Upload a whole folder and all subfolders\n",
    "# results = upload(in_working(), recursive=True)\n",
    "# for result in results:\n",
    "#     print(f\"Uploading {result[0]} to {result[1]}\")\n",
    "\n",
    "# Copy a file in firebase from one location to another\n",
    "# results = copy(FIREBASE_PERSONAL_ROOT_FOLDER, os.path.join(FIREBASE_PERSONAL_ROOT_FOLDER, \"bak/\"))\n",
    "# for result in results:\n",
    "#     print(f\"Copying {result[0]} to {result[1]}\")\n",
    "\n",
    "# Delete an item in firebase\n",
    "# results = delete(os.path.join(FIREBASE_PERSONAL_ROOT_FOLDER, \"sub_dir/sub_sub_dir\"))\n",
    "# for result in results:\n",
    "#     print(f\"Deleting {result}\")\n",
    "\n",
    "# Upload a file and then get its URL\n",
    "# results = upload(in_working(local_file))\n",
    "# print(f\"Uploading {results[0]} to {results[1]}\")\n",
    "# url = get_url(local_file)\n",
    "# print(f\"Link: {local_file} - {url}\\n\")"
   ]
  },
  {
   "cell_type": "code",
   "execution_count": 2,
   "id": "4f2d4539-4fd3-4314-b8b9-ee3a4a7aa763",
   "metadata": {},
   "outputs": [
>>>>>>> 469a060d
    {
     "name": "stdout",
     "output_type": "stream",
     "text": [
      "Converted file: /Users/cbettis/git/lazarus/impl_utils/working/pdf_conversions/open_office_doc.pdf\n",
      "Converted file: /Users/cbettis/git/lazarus/impl_utils/working/pdf_conversions/old_word_doc.pdf\n",
      "Converted file: /Users/cbettis/git/lazarus/impl_utils/working/pdf_conversions/old_excel.pdf\n",
      "Converted file: /Users/cbettis/git/lazarus/impl_utils/working/pdf_conversions/word_doc.pdf\n",
      "Converted file: /Users/cbettis/git/lazarus/impl_utils/working/pdf_conversions/excel.pdf\n"
     ]
    }
   ],
   "source": [
    "# PDF Conversion Utilities\n",
    "from file_system.utils import in_working\n",
    "# from transformations.pdf.utils import convert_to_pdf\n",
    "\n",
    "\n",
    "# Code to convert a folder to pdfs for all extensions that we support\n",
    "# folder = in_working('pdf_conversions')\n",
    "# results = convert_to_pdf(folder, recursive=True)\n",
    "# for result in results:\n",
    "#     print(f\"Converted file: {result}\")"
   ]
  },
  {
   "cell_type": "code",
   "execution_count": 4,
   "id": "e7b110fc-44f5-49ba-9091-00e5e830591c",
   "metadata": {},
   "outputs": [],
   "source": [
    "from file_system.utils import in_working\n",
    "# from transformations.pdf.utils import trim_pdf\n",
    "\n",
    "# Trim a PDF (aka slice it by pages)\n",
    "file = in_working(\"lazarus/employee_handbook.pdf\")\n",
    "\n",
    "# Output is optional. If left off it leaves it in the same folder and appends a _{start}-{end} to the file name.\n",
    "# result = trim_pdf(file, 3, 4)\n",
    "# print(f\"Trimmed: {result}\")"
   ]
  },
  {
   "cell_type": "code",
   "execution_count": 6,
   "id": "5f41efa9-7ef8-4d88-a5c7-7cc51a419c3b",
   "metadata": {},
   "outputs": [
    {
<<<<<<< HEAD
      "cell_type": "markdown",
      "id": "ce2ac5ca-0e51-4386-bdae-d61593686bc9",
      "metadata": {},
      "source": [
        "# Third Party APIS"
      ]
    },
    {
      "cell_type": "code",
      "execution_count": 3,
      "id": "fd457a77-9a61-4b7f-a2b3-bb1cb176b4c0",
      "metadata": {},
      "outputs": [
        {
          "name": "stdout",
          "output_type": "stream",
          "text": [
            "('1627 Penn Ave', 'Pittsburgh', 'PA')\n",
            "('Penn Ave', 'Pittsburgh', 'PA')\n"
          ]
        }
      ],
      "source": [
        "## gmaps\n",
        "from external_apis.utils import validate_address_using_gmaps\n",
        "\n",
        "print(validate_address_using_gmaps(\"1627 Penn Ave\", \"Pittsburgh\", \"PA\"))\n",
        "print(validate_address_using_gmaps(\"3141592 Penn Ave\", \"PA\"))"
      ]
    },
=======
     "name": "stdout",
     "output_type": "stream",
     "text": [
      "Merged pdf: /Users/cbettis/git/lazarus/impl_utils/working/lazarus/employee_handbook_1-1_merged_file.pdf\n"
     ]
    }
   ],
   "source": [
    "from file_system.utils import in_working\n",
    "# from transformations.pdf.utils import get_number_of_pages, merge_pdfs, trim_pdf\n",
    "\n",
    "# Merge a PDF\n",
    "file = in_working(\"lazarus/employee_handbook.pdf\")\n",
    "\n",
    "# We're going to make a new PDF of the first and last page\n",
    "# page_count = get_number_of_pages(file)\n",
    "\n",
    "# alpha = trim_pdf(file, 1, 1)\n",
    "# omega = trim_pdf(file, page_count, page_count)\n",
    "# result = merge_pdfs([alpha, omega])\n",
    "# print(f\"Merged pdf: {result}\")"
   ]
  },
  {
   "cell_type": "code",
   "execution_count": 9,
   "id": "f921fe6f-aa29-46c0-ad28-ee04fde6606a",
   "metadata": {},
   "outputs": [],
   "source": [
    "from file_system.utils import in_working # , append_to_filename\n",
    "# from transformations.pdf.utils import tidy_pdf\n",
    "\n",
    "file = in_working(\"lazarus/employee_handbook.pdf\")\n",
    "# result = tidy_pdf(file, append_to_filename(file, \"_deskewed_and_cropped\"))\n",
    "# print(f\"{file} tidied to: {result}\")"
   ]
  },
  {
   "cell_type": "code",
   "execution_count": 4,
   "id": "eda569d2-91b0-4497-b759-b1b4cd4fc3f7",
   "metadata": {},
   "outputs": [
>>>>>>> 469a060d
    {
     "name": "stdout",
     "output_type": "stream",
     "text": [
      "Processing: /Users/cbettis/git/lazarus/impl_utils/working/lazarus/employee_handbook.pdf\n",
      "Looking for: imp-dev/cris/webhook/employee_handbook_Rikai2.json\n",
      "Waiting0s\n",
      "Saved file to: /Users/cbettis/git/lazarus/impl_utils/working/lazarus/employee_handbook_Rikai2.json\n"
     ]
    }
<<<<<<< HEAD
  ],
  "metadata": {
    "kernelspec": {
      "display_name": "Implementation Utilities",
      "language": "python",
      "name": "impl_utils"
    },
    "language_info": {
      "codemirror_mode": {
        "name": "ipython",
        "version": 3
      },
      "file_extension": ".py",
      "mimetype": "text/x-python",
      "name": "python",
      "nbconvert_exporter": "python",
      "pygments_lexer": "ipython3",
      "version": "3.12.4"
=======
   ],
   "source": [
    "# Rikai2 Utils\n",
    "\n",
    "from file_system.utils import in_working\n",
    "# from models.utils import query_rikai2\n",
    "\n",
    "# files = [\n",
    "#     in_working(\"lazarus/employee_handbook.pdf\")\n",
    "# ]\n",
    "\n",
    "# prompt = \"\"\"Extract the following information from the document. Return your answers as a json using the specified keys.\n",
    "#\n",
    "# 1. What is the policy for time off? Use the key 'time_off'\n",
    "# 2. Is there a stipend for home offices? Use the key 'home_office_stipend'\n",
    "# \"\"\"\n",
    "\n",
    "# query_rikai2(files, prompt)"
   ]
  },
  {
   "cell_type": "code",
   "execution_count": 18,
   "id": "0ac31b2d-b05e-4faa-8ea9-46fa73ea5eaf",
   "metadata": {},
   "outputs": [],
   "source": [
    "from file_system.utils import in_working\n",
    "from general.pydantic_models import BoundingBox\n",
    "# from transformations.pdf.utils import draw_bounding_boxes\n",
    "\n",
    "file = in_working(\"lazarus/employee_handbook.pdf\")\n",
    "\n",
    "new_box = BoundingBox(\n",
    "    page_number=1,\n",
    "    box={\n",
    "   \"top_left_x\": 10,\n",
    "   \"top_left_y\": 10,\n",
    "   \"bottom_right_x\": 210,\n",
    "   \"bottom_right_y\": 110,\n",
    "})\n",
    "\n",
    "\n",
    "# pdf_with_box_path = draw_bounding_boxes(file, bounding_boxes=[new_box])\n",
    "# print(pdf_with_box_path)"
   ]
  },
  {
   "cell_type": "code",
   "execution_count": 5,
   "id": "ba3bdcb1-acd9-4730-8945-f873976fdc22",
   "metadata": {},
   "outputs": [],
   "source": [
    "# from pprint import pprint\n",
    "\n",
    "from file_system.utils import in_working\n",
    "# from transformations.ocr.utils import ocr_pdf\n",
    "\n",
    "file = in_working(\"lazarus/employee_handbook.pdf\")\n",
    "\n",
    "# OCR Runs a small local LLM as such it takes a bit of time to produce results.\n",
    "# Picking which pages to analyse can also be helpful for optmizing performance.\n",
    "# results = ocr_pdf(file, start_page=4, end_page=4)\n",
    "# pprint(results)"
   ]
  },
  {
   "cell_type": "code",
   "execution_count": 4,
   "id": "fd457a77-9a61-4b7f-a2b3-bb1cb176b4c0",
   "metadata": {},
   "outputs": [
    {
     "name": "stderr",
     "output_type": "stream",
     "text": [
      "File not found: /Users/cbettis/git/lazarus/impl_utils/working/lazarus/employee_handbook_bounding_boxes.pdf\n"
     ]
>>>>>>> 469a060d
    }
   ],
   "source": [
    "from file_system.utils import in_working\n",
    "# from grading.utils import apply_annotations_to_pdf\n",
    "\n",
    "folder = in_working('lazarus')\n",
    "\n",
    "# After running \n",
    "# apply_annotations_to_pdf(folder)"
   ]
  },
  {
   "cell_type": "code",
   "execution_count": null,
   "id": "17b0ec9a-2194-4c5f-b3c7-3d903c5eddf9",
   "metadata": {},
   "outputs": [],
   "source": []
  }
 ],
 "metadata": {
  "kernelspec": {
   "display_name": "Implementation Utilities",
   "language": "python",
   "name": "impl_utils"
  },
  "language_info": {
   "codemirror_mode": {
    "name": "ipython",
    "version": 3
   },
   "file_extension": ".py",
   "mimetype": "text/x-python",
   "name": "python",
   "nbconvert_exporter": "python",
   "pygments_lexer": "ipython3",
   "version": "3.13.3"
  }
 },
 "nbformat": 4,
 "nbformat_minor": 5
}<|MERGE_RESOLUTION|>--- conflicted
+++ resolved
@@ -7,232 +7,6 @@
    "metadata": {},
    "outputs": [
     {
-<<<<<<< HEAD
-      "cell_type": "code",
-      "execution_count": 1,
-      "id": "89946ffc-21d1-4056-9f45-a41289f45f0c",
-      "metadata": {},
-      "outputs": [],
-      "source": [
-        "# Sets the working director to be the src\n",
-        "import os\n",
-        "from dotenv import load_dotenv\n",
-        "\n",
-        "load_dotenv(dotenv_path=os.path.join(os.getcwd(), \".env\"))  # or specify exact path if needed\n",
-        "\n",
-        "dir_path = os.path.realpath(\"./src\")\n",
-        "os.chdir(dir_path)"
-      ]
-    },
-    {
-      "cell_type": "code",
-      "execution_count": 3,
-      "id": "b7cbce09-05d2-4089-b6cd-9a5b12ceb492",
-      "metadata": {},
-      "outputs": [],
-      "source": [
-        "# Firebase Utilities\n",
-        "import os\n",
-        "\n",
-        "from file_system.utils import in_working\n",
-        "\n",
-        "# Download all of the files and folders from the Firebase Directory to the DOWNLOAD_FOLDER\n",
-        "# results = download()\n",
-        "# for result in results:\n",
-        "#     print(f\"Downloading {result[0]} to {result[1]}\")\n",
-        "\n",
-        "\n",
-        "# If upload's second param is left off it will try to place in the same relative path\n",
-        "# results = upload(in_working(\"empty.txt\"))\n",
-        "# print(f\"Uploading {results[0]} to {results[1]}\")\n",
-        "\n",
-        "# results = upload(in_working(\"sub_dir/empty.txt\"))\n",
-        "# print(f\"Uploading {results[0]} to {results[1]}\")\n",
-        "\n",
-        "# Upload a whole folder and all subfolders\n",
-        "# results = upload(in_working(), recursive=True)\n",
-        "# for result in results:\n",
-        "#     print(f\"Uploading {result[0]} to {result[1]}\")\n",
-        "\n",
-        "# Copy a file in firebase from one location to another\n",
-        "# results = copy(FIREBASE_PERSONAL_ROOT_FOLDER, os.path.join(FIREBASE_PERSONAL_ROOT_FOLDER, \"bak/\"))\n",
-        "# for result in results:\n",
-        "#     print(f\"Copying {result[0]} to {result[1]}\")\n",
-        "\n",
-        "# Delete an item in firebase\n",
-        "# results = delete(os.path.join(FIREBASE_PERSONAL_ROOT_FOLDER, \"sub_dir/sub_sub_dir\"))\n",
-        "# for result in results:\n",
-        "#     print(f\"Deleting {result}\")\n",
-        "\n",
-        "# Upload a file and then get its URL\n",
-        "# results = upload(in_working(local_file))\n",
-        "# print(f\"Uploading {results[0]} to {results[1]}\")\n",
-        "# url = get_url(local_file)\n",
-        "# print(f\"Link: {local_file} - {url}\\n\")"
-      ]
-    },
-    {
-      "cell_type": "code",
-      "execution_count": 2,
-      "id": "4f2d4539-4fd3-4314-b8b9-ee3a4a7aa763",
-      "metadata": {},
-      "outputs": [
-        {
-          "name": "stdout",
-          "output_type": "stream",
-          "text": [
-            "Converted file: /Users/cbettis/git/lazarus/impl_utils/working/pdf_conversions/open_office_doc.pdf\n",
-            "Converted file: /Users/cbettis/git/lazarus/impl_utils/working/pdf_conversions/old_word_doc.pdf\n",
-            "Converted file: /Users/cbettis/git/lazarus/impl_utils/working/pdf_conversions/old_excel.pdf\n",
-            "Converted file: /Users/cbettis/git/lazarus/impl_utils/working/pdf_conversions/word_doc.pdf\n",
-            "Converted file: /Users/cbettis/git/lazarus/impl_utils/working/pdf_conversions/excel.pdf\n"
-          ]
-        }
-      ],
-      "source": [
-        "# PDF Conversion Utilities\n",
-        "from file_system.utils import in_working\n",
-        "# from transformations.pdf.utils import convert_to_pdf\n",
-        "\n",
-        "\n",
-        "# Code to convert a folder to pdfs for all extensions that we support\n",
-        "# folder = in_working('pdf_conversions')\n",
-        "# results = convert_to_pdf(folder, recursive=True)\n",
-        "# for result in results:\n",
-        "#     print(f\"Converted file: {result}\")"
-      ]
-    },
-    {
-      "cell_type": "code",
-      "execution_count": 4,
-      "id": "e7b110fc-44f5-49ba-9091-00e5e830591c",
-      "metadata": {},
-      "outputs": [],
-      "source": [
-        "from file_system.utils import in_working\n",
-        "# from transformations.pdf.utils import trim_pdf\n",
-        "\n",
-        "# Trim a PDF (aka slice it by pages)\n",
-        "file = in_working(\"lazarus/employee_handbook.pdf\")\n",
-        "\n",
-        "# Output is optional. If left off it leaves it in the same folder and appends a _{start}-{end} to the file name.\n",
-        "# result = trim_pdf(file, 3, 4)\n",
-        "# print(f\"Trimmed: {result}\")"
-      ]
-    },
-    {
-      "cell_type": "code",
-      "execution_count": 6,
-      "id": "5f41efa9-7ef8-4d88-a5c7-7cc51a419c3b",
-      "metadata": {},
-      "outputs": [
-        {
-          "name": "stdout",
-          "output_type": "stream",
-          "text": [
-            "Merged pdf: /Users/cbettis/git/lazarus/impl_utils/working/lazarus/employee_handbook_1-1_merged_file.pdf\n"
-          ]
-        }
-      ],
-      "source": [
-        "from file_system.utils import in_working\n",
-        "# from transformations.pdf.utils import get_number_of_pages, merge_pdfs, trim_pdf\n",
-        "\n",
-        "# Merge a PDF\n",
-        "file = in_working(\"lazarus/employee_handbook.pdf\")\n",
-        "\n",
-        "# We're going to make a new PDF of the first and last page\n",
-        "# page_count = get_number_of_pages(file)\n",
-        "\n",
-        "# alpha = trim_pdf(file, 1, 1)\n",
-        "# omega = trim_pdf(file, page_count, page_count)\n",
-        "# result = merge_pdfs([alpha, omega])\n",
-        "# print(f\"Merged pdf: {result}\")"
-      ]
-    },
-    {
-      "cell_type": "code",
-      "execution_count": 7,
-      "id": "f921fe6f-aa29-46c0-ad28-ee04fde6606a",
-      "metadata": {},
-      "outputs": [],
-      "source": [
-        "from file_system.utils import in_working\n",
-        "# from transformations.pdf.utils import tidy_pdf\n",
-        "\n",
-        "file = in_working(\"lazarus/employee_handbook.pdf\")\n",
-        "# result = tidy_pdf(file, append_to_filename(file, \"_deskewed_and_cropped\"))\n",
-        "# print(f\"{file} tidied to: {result}\")"
-      ]
-    },
-    {
-      "cell_type": "code",
-      "execution_count": 4,
-      "id": "eda569d2-91b0-4497-b759-b1b4cd4fc3f7",
-      "metadata": {},
-      "outputs": [
-        {
-          "name": "stdout",
-          "output_type": "stream",
-          "text": [
-            "Processing: /Users/cbettis/git/lazarus/impl_utils/working/lazarus/employee_handbook.pdf\n",
-            "Looking for: imp-dev/cris/webhook/employee_handbook_Rikai2.json\n",
-            "Waiting0s\n",
-            "Saved file to: /Users/cbettis/git/lazarus/impl_utils/working/lazarus/employee_handbook_Rikai2.json\n"
-          ]
-        }
-      ],
-      "source": [
-        "# Rikai2 Utils\n",
-        "\n",
-        "from file_system.utils import in_working\n",
-        "# from models.utils import query_rikai2\n",
-        "\n",
-        "# files = [\n",
-        "#     in_working(\"lazarus/employee_handbook.pdf\")\n",
-        "# ]\n",
-        "\n",
-        "# prompt = \"\"\"Extract the following information from the document. Return your answers as a json using the specified keys.\n",
-        "#\n",
-        "# 1. What is the policy for time off? Use the key 'time_off'\n",
-        "# 2. Is there a stipend for home offices? Use the key 'home_office_stipend'\n",
-        "# \"\"\"\n",
-        "\n",
-        "# query_rikai2(files, prompt)"
-      ]
-    },
-    {
-      "cell_type": "code",
-      "execution_count": 2,
-      "id": "0ac31b2d-b05e-4faa-8ea9-46fa73ea5eaf",
-      "metadata": {},
-      "outputs": [
-        {
-          "name": "stdout",
-          "output_type": "stream",
-          "text": [
-            "/Users/cbettis/git/lazarus/impl_utils/working/lazarus/employee_handbook_bounding_boxes.pdf\n"
-          ]
-        }
-      ],
-      "source": [
-        "from file_system.utils import in_working\n",
-        "# from transformations.pdf.utils import draw_bounding_box\n",
-        "\n",
-        "file = in_working(\"lazarus/employee_handbook.pdf\")\n",
-        "\n",
-        "# bounding_box = {\n",
-        "#    \"top_left_x\": 10,\n",
-        "#     \"top_left_y\": 10,\n",
-        "#     \"bottom_right_x\": 110,\n",
-        "#     \"bottom_right_y\": 110,\n",
-        "# }\n",
-        "\n",
-        "# pdf_with_box_path = draw_bounding_box(file, page_number=1, bounding_box=bounding_box))\n",
-        "# print(pdf_with_box_path)"
-      ]
-    },
-=======
      "ename": "FileNotFoundError",
      "evalue": "[Errno 2] No such file or directory: '/Users/cbettis/git/lazarus/impl_utils/src/src'",
      "output_type": "error",
@@ -305,7 +79,6 @@
    "id": "4f2d4539-4fd3-4314-b8b9-ee3a4a7aa763",
    "metadata": {},
    "outputs": [
->>>>>>> 469a060d
     {
      "name": "stdout",
      "output_type": "stream",
@@ -356,38 +129,6 @@
    "metadata": {},
    "outputs": [
     {
-<<<<<<< HEAD
-      "cell_type": "markdown",
-      "id": "ce2ac5ca-0e51-4386-bdae-d61593686bc9",
-      "metadata": {},
-      "source": [
-        "# Third Party APIS"
-      ]
-    },
-    {
-      "cell_type": "code",
-      "execution_count": 3,
-      "id": "fd457a77-9a61-4b7f-a2b3-bb1cb176b4c0",
-      "metadata": {},
-      "outputs": [
-        {
-          "name": "stdout",
-          "output_type": "stream",
-          "text": [
-            "('1627 Penn Ave', 'Pittsburgh', 'PA')\n",
-            "('Penn Ave', 'Pittsburgh', 'PA')\n"
-          ]
-        }
-      ],
-      "source": [
-        "## gmaps\n",
-        "from external_apis.utils import validate_address_using_gmaps\n",
-        "\n",
-        "print(validate_address_using_gmaps(\"1627 Penn Ave\", \"Pittsburgh\", \"PA\"))\n",
-        "print(validate_address_using_gmaps(\"3141592 Penn Ave\", \"PA\"))"
-      ]
-    },
-=======
      "name": "stdout",
      "output_type": "stream",
      "text": [
@@ -432,7 +173,6 @@
    "id": "eda569d2-91b0-4497-b759-b1b4cd4fc3f7",
    "metadata": {},
    "outputs": [
->>>>>>> 469a060d
     {
      "name": "stdout",
      "output_type": "stream",
@@ -443,26 +183,6 @@
       "Saved file to: /Users/cbettis/git/lazarus/impl_utils/working/lazarus/employee_handbook_Rikai2.json\n"
      ]
     }
-<<<<<<< HEAD
-  ],
-  "metadata": {
-    "kernelspec": {
-      "display_name": "Implementation Utilities",
-      "language": "python",
-      "name": "impl_utils"
-    },
-    "language_info": {
-      "codemirror_mode": {
-        "name": "ipython",
-        "version": 3
-      },
-      "file_extension": ".py",
-      "mimetype": "text/x-python",
-      "name": "python",
-      "nbconvert_exporter": "python",
-      "pygments_lexer": "ipython3",
-      "version": "3.12.4"
-=======
    ],
    "source": [
     "# Rikai2 Utils\n",
@@ -542,7 +262,6 @@
      "text": [
       "File not found: /Users/cbettis/git/lazarus/impl_utils/working/lazarus/employee_handbook_bounding_boxes.pdf\n"
      ]
->>>>>>> 469a060d
     }
    ],
    "source": [
